--- conflicted
+++ resolved
@@ -450,8 +450,84 @@
 		}
 	}
 
-<<<<<<< HEAD
-	return reconcile.Result{}, err
+	return nil
+}
+
+// errorIfEquilibriumTimeoutReached reduces the footprint of this check in the
+// Pending transition
+func (t *CycleNodeRequestTransitioner) errorIfEquilibriumTimeoutReached() error {
+	timedOut, err := t.equilibriumWaitTimedOut()
+	if err != nil {
+		return err
+	}
+
+	if timedOut {
+		return fmt.Errorf(
+			"node count mismatch, number of kubernetes nodes does not match number of cloud provider instances after %v",
+			nodeEquilibriumWaitLimit,
+		)
+	}
+
+	return nil
+}
+
+// logProblemNodes generates event message describing any issues with the node state prior
+// to cycling.
+func (t *CycleNodeRequestTransitioner) logProblemNodes(nodesNotInCloudProviderNodegroup map[string]corev1.Node, instancesNotInKube map[string]cloudprovider.Instance) {
+	var offendingNodesInfo string
+
+	if len(nodesNotInCloudProviderNodegroup) > 0 {
+		providerIDs := make([]string, 0)
+
+		for providerID := range nodesNotInCloudProviderNodegroup {
+			providerIDs = append(providerIDs,
+				fmt.Sprintf("id %q", providerID),
+			)
+		}
+
+		offendingNodesInfo += "nodes not in node group: "
+		offendingNodesInfo += strings.Join(providerIDs, ",")
+	}
+
+	if len(instancesNotInKube) > 0 {
+		if offendingNodesInfo != "" {
+			offendingNodesInfo += ";"
+		}
+
+		providerIDs := make([]string, 0)
+
+		for providerID, node := range instancesNotInKube {
+			providerIDs = append(providerIDs,
+				fmt.Sprintf("id %q in %q", providerID, node.NodeGroupName()),
+			)
+		}
+
+		offendingNodesInfo += "nodes not inside cluster: "
+		offendingNodesInfo += strings.Join(providerIDs, ",")
+	}
+
+	t.rm.LogEvent(t.cycleNodeRequest, "NodeStateInvalid",
+		"instances missing: %v, kube nodes missing: %v. %v",
+		len(nodesNotInCloudProviderNodegroup), len(instancesNotInKube), offendingNodesInfo,
+	)
+}
+
+// validateInstanceState performs final validation on the nodegroup to ensure
+// that all the cloud provider instances are ready in the nodegroup.
+func (t *CycleNodeRequestTransitioner) validateInstanceState(validNodeGroupInstances map[string]cloudprovider.Instance) (bool, error) {
+	nodeGroups, err := t.rm.CloudProvider.GetNodeGroups(
+		t.cycleNodeRequest.GetNodeGroupNames(),
+	)
+
+	if err != nil {
+		return false, err
+	}
+
+	if len(nodeGroups.ReadyInstances()) == len(validNodeGroupInstances) {
+		return true, nil
+	}
+
+	return false, nil
 }
 
 // deleteFailedSiblingCNRs finds the CNRs generated for the same nodegroup as
@@ -467,20 +543,10 @@
 		Namespace: t.cycleNodeRequest.Namespace,
 	})
 
-=======
-	return nil
-}
-
-// errorIfEquilibriumTimeoutReached reduces the footprint of this check in the
-// Pending transition
-func (t *CycleNodeRequestTransitioner) errorIfEquilibriumTimeoutReached() error {
-	timedOut, err := t.equilibriumWaitTimedOut()
->>>>>>> 44ce978e
 	if err != nil {
 		return err
 	}
 
-<<<<<<< HEAD
 	for _, cnr := range list.Items {
 		// Filter out CNRs generated for another Nodegroup
 		if !sameNodeGroups(nodegroupList, cnr.GetNodeGroupNames()) {
@@ -520,73 +586,4 @@
 	}
 
 	return true
-=======
-	if timedOut {
-		return fmt.Errorf(
-			"node count mismatch, number of kubernetes nodes does not match number of cloud provider instances after %v",
-			nodeEquilibriumWaitLimit,
-		)
-	}
-
-	return nil
-}
-
-// logProblemNodes generates event message describing any issues with the node state prior
-// to cycling.
-func (t *CycleNodeRequestTransitioner) logProblemNodes(nodesNotInCloudProviderNodegroup map[string]corev1.Node, instancesNotInKube map[string]cloudprovider.Instance) {
-	var offendingNodesInfo string
-
-	if len(nodesNotInCloudProviderNodegroup) > 0 {
-		providerIDs := make([]string, 0)
-
-		for providerID := range nodesNotInCloudProviderNodegroup {
-			providerIDs = append(providerIDs,
-				fmt.Sprintf("id %q", providerID),
-			)
-		}
-
-		offendingNodesInfo += "nodes not in node group: "
-		offendingNodesInfo += strings.Join(providerIDs, ",")
-	}
-
-	if len(instancesNotInKube) > 0 {
-		if offendingNodesInfo != "" {
-			offendingNodesInfo += ";"
-		}
-
-		providerIDs := make([]string, 0)
-
-		for providerID, node := range instancesNotInKube {
-			providerIDs = append(providerIDs,
-				fmt.Sprintf("id %q in %q", providerID, node.NodeGroupName()),
-			)
-		}
-
-		offendingNodesInfo += "nodes not inside cluster: "
-		offendingNodesInfo += strings.Join(providerIDs, ",")
-	}
-
-	t.rm.LogEvent(t.cycleNodeRequest, "NodeStateInvalid",
-		"instances missing: %v, kube nodes missing: %v. %v",
-		len(nodesNotInCloudProviderNodegroup), len(instancesNotInKube), offendingNodesInfo,
-	)
-}
-
-// validateInstanceState performs final validation on the nodegroup to ensure
-// that all the cloud provider instances are ready in the nodegroup.
-func (t *CycleNodeRequestTransitioner) validateInstanceState(validNodeGroupInstances map[string]cloudprovider.Instance) (bool, error) {
-	nodeGroups, err := t.rm.CloudProvider.GetNodeGroups(
-		t.cycleNodeRequest.GetNodeGroupNames(),
-	)
-
-	if err != nil {
-		return false, err
-	}
-
-	if len(nodeGroups.ReadyInstances()) == len(validNodeGroupInstances) {
-		return true, nil
-	}
-
-	return false, nil
->>>>>>> 44ce978e
 }